#import "MGLMapView.h"

@interface MGLMapView (IBAdditions)

// Core properties that can be manipulated in the Attributes inspector in
// Interface Builder. These redeclarations merely add the IBInspectable keyword.
// They appear here to ensure that they appear above the convenience properties;
// inspectables declared in MGLMapView.h are always sorted before those in
// MGLMapView+IBAdditions.h, due to ASCII sort order.

<<<<<<< HEAD
@property (nonatomic) IBInspectable NSString *mapID;
=======
@property (nonatomic) IBInspectable NSString *accessToken;
@property (nonatomic) IBInspectable NSString *styleID;
>>>>>>> 00b2e13b

// Convenience properties related to the initial viewport. These properties
// are not meant to be used outside of Interface Builder. latitude and longitude
// are backed by properties of type CLLocationDegrees, but these declarations
// must use the type double because Interface Builder is unaware that
// CLLocationDegrees is a typedef for double.

@property (nonatomic) IBInspectable double latitude;
@property (nonatomic) IBInspectable double longitude;
@property (nonatomic) IBInspectable double zoomLevel;

// Renamed properties. Interface Builder derives the display name of each
// inspectable from the runtime name, but runtime names don’t always make sense
// in UI.

@property (nonatomic) IBInspectable BOOL allowsZooming;
@property (nonatomic) IBInspectable BOOL allowsScrolling;
@property (nonatomic) IBInspectable BOOL allowsRotating;
@property (nonatomic) IBInspectable BOOL showsUserLocation;

@end<|MERGE_RESOLUTION|>--- conflicted
+++ resolved
@@ -8,12 +8,7 @@
 // inspectables declared in MGLMapView.h are always sorted before those in
 // MGLMapView+IBAdditions.h, due to ASCII sort order.
 
-<<<<<<< HEAD
-@property (nonatomic) IBInspectable NSString *mapID;
-=======
-@property (nonatomic) IBInspectable NSString *accessToken;
 @property (nonatomic) IBInspectable NSString *styleID;
->>>>>>> 00b2e13b
 
 // Convenience properties related to the initial viewport. These properties
 // are not meant to be used outside of Interface Builder. latitude and longitude
