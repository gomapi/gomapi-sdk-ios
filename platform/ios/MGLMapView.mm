--- conflicted
+++ resolved
@@ -14,26 +14,18 @@
 #include <mbgl/storage/network_status.hpp>
 #include <mbgl/util/geo.hpp>
 
-<<<<<<< HEAD
 #import "MGLTypes.h"
-#import "MGLStyleFunctionValue.h"
 #import "MGLAnnotation.h"
 #import "MGLUserLocationAnnotationView.h"
 #import "MGLUserLocation_Private.h"
 
 #import "SMCalloutView.h"
 
-#import "UIColor+MGLAdditions.h"
-#import "NSArray+MGLAdditions.h"
-#import "NSDictionary+MGLAdditions.h"
-
 #import "MGLMapboxEvents.h"
 #import "MGLMetricsLocationManager.h"
 
 #import <algorithm>
 
-=======
->>>>>>> 645d1f38
 // Returns the path to the default cache database on this system.
 const std::string &defaultCacheDatabase() {
     static const std::string path = []() -> std::string {
@@ -51,24 +43,10 @@
 
 static dispatch_once_t loadGLExtensions;
 
-<<<<<<< HEAD
 NSString *const MGLDefaultStyleName = @"Emerald";
 NSString *const MGLStyleVersion = @"v7";
 NSString *const MGLDefaultStyleMarkerSymbolName = @"default_marker";
 
-extern NSString *const MGLStyleKeyGeneric;
-extern NSString *const MGLStyleKeyFill;
-extern NSString *const MGLStyleKeyLine;
-extern NSString *const MGLStyleKeyIcon;
-extern NSString *const MGLStyleKeyText;
-extern NSString *const MGLStyleKeyRaster;
-extern NSString *const MGLStyleKeyComposite;
-extern NSString *const MGLStyleKeyBackground;
-
-extern NSString *const MGLStyleValueFunctionAllowed;
-
-=======
->>>>>>> 645d1f38
 NSTimeInterval const MGLAnimationDuration = 0.3;
 const CGSize MGLAnnotationUpdateViewportOutset = {150, 150};
 
@@ -89,16 +67,12 @@
 @property (nonatomic) UIRotationGestureRecognizer *rotate;
 @property (nonatomic) UILongPressGestureRecognizer *quickZoom;
 @property (nonatomic) NSMutableArray *bundledStyleNames;
-<<<<<<< HEAD
 @property (nonatomic) NSMapTable *annotationIDsByAnnotation;
 @property (nonatomic) std::vector<uint32_t> annotationsNearbyLastTap;
 @property (nonatomic, weak) id <MGLAnnotation> selectedAnnotation;
 @property (nonatomic) SMCalloutView *selectedAnnotationCalloutView;
 @property (nonatomic) MGLUserLocationAnnotationView *userLocationAnnotationView;
 @property (nonatomic) CLLocationManager *locationManager;
-@property (nonatomic, readonly) NSDictionary *allowedStyleTypes;
-=======
->>>>>>> 645d1f38
 @property (nonatomic) CGPoint centerPoint;
 @property (nonatomic) CGFloat scale;
 @property (nonatomic) CGFloat angle;
@@ -1352,340 +1326,6 @@
     mbglMap->setClasses(newAppliedClasses);
 }
 
-<<<<<<< HEAD
-- (NSString *)getKeyTypeForLayer:(NSString *)layerName
-{
-    NSDictionary *style = [self getRawStyle];
-
-    NSString *bucketType;
-
-    if ([layerName isEqualToString:@"background"])
-    {
-        bucketType = @"background";
-    }
-    else
-    {
-        for (NSDictionary *layer in style[@"structure"])
-        {
-            if ([layer[@"name"] isEqualToString:layerName])
-            {
-                bucketType = style[@"buckets"][layer[@"bucket"]][@"type"];
-                break;
-            }
-        }
-    }
-
-    NSString *keyType;
-
-    if ([bucketType isEqualToString:@"fill"])
-    {
-        keyType = MGLStyleKeyFill;
-    }
-    else if ([bucketType isEqualToString:@"line"])
-    {
-        keyType = MGLStyleKeyLine;
-    }
-    else if ([bucketType isEqualToString:@"point"])
-    {
-        keyType = MGLStyleKeyIcon;
-    }
-    else if ([bucketType isEqualToString:@"text"])
-    {
-        keyType = MGLStyleKeyText;
-    }
-    else if ([bucketType isEqualToString:@"raster"])
-    {
-        keyType = MGLStyleKeyRaster;
-    }
-    else if ([bucketType isEqualToString:@"composite"])
-    {
-        keyType = MGLStyleKeyComposite;
-    }
-    else if ([bucketType isEqualToString:@"background"])
-    {
-        keyType = MGLStyleKeyBackground;
-    }
-    else
-    {
-        [NSException raise:@"invalid bucket type"
-                    format:@"bucket type %@ unknown",
-                        bucketType];
-    }
-
-    return keyType;
-}
-
-- (NSDictionary *)getStyleDescriptionForLayer:(NSString *)layerName inClass:(NSString *)className
-{
-    NSDictionary *style = [self getRawStyle];
-
-    if ( ! [[style valueForKeyPath:@"classes.name"] containsObject:className])
-    {
-        [NSException raise:@"invalid class name"
-                    format:@"class name %@ unknown",
-                        className];
-    }
-
-    NSUInteger classNumber = [[style valueForKeyPath:@"classes.name"] indexOfObject:className];
-
-    if ( ! [[style[@"classes"][classNumber][@"layers"] allKeys] containsObject:layerName])
-    {
-        // layer specified in structure, but not styled
-        //
-        return nil;
-    }
-
-    NSDictionary *layerStyle = style[@"classes"][classNumber][@"layers"][layerName];
-
-    NSMutableDictionary *styleDescription = [NSMutableDictionary dictionary];
-
-    for (NSString *keyName in [layerStyle allKeys])
-    {
-        id value = layerStyle[keyName];
-
-        while ([[style[@"constants"] allKeys] containsObject:value])
-        {
-            value = style[@"constants"][value];
-        }
-
-        if ([[self.allowedStyleTypes[MGLStyleKeyGeneric] allKeys] containsObject:keyName])
-        {
-            [styleDescription setValue:[self typedPropertyForKeyName:keyName
-                                                              ofType:MGLStyleKeyGeneric
-                                                           withValue:value]
-                                forKey:keyName];
-        }
-
-        NSString *keyType = [self getKeyTypeForLayer:layerName];
-
-        if ([[self.allowedStyleTypes[keyType] allKeys] containsObject:keyName])
-        {
-            [styleDescription setValue:[self typedPropertyForKeyName:keyName
-                                                              ofType:keyType
-                                                           withValue:value]
-                                forKey:keyName];
-        }
-    }
-
-    return styleDescription;
-}
-
-- (NSDictionary *)typedPropertyForKeyName:(NSString *)keyName ofType:(NSString *)keyType withValue:(id)value
-{
-    if ( ! [[self.allowedStyleTypes[keyType] allKeys] containsObject:keyName])
-    {
-        [NSException raise:@"invalid property name"
-                    format:@"property name %@ unknown",
-                        keyName];
-    }
-
-    NSArray *typeInfo = self.allowedStyleTypes[keyType][keyName];
-
-    if ([value isKindOfClass:[NSArray class]] && ! [typeInfo containsObject:MGLStyleValueTypeColor])
-    {
-        if ([typeInfo containsObject:MGLStyleValueFunctionAllowed])
-        {
-            if ([[(NSArray *)value firstObject] isKindOfClass:[NSString class]])
-            {
-                NSString *functionType;
-
-                if ([[(NSArray *)value firstObject] isEqualToString:@"linear"])
-                {
-                    functionType = MGLStyleValueTypeFunctionLinear;
-                }
-                else if ([[(NSArray *)value firstObject] isEqualToString:@"stops"])
-                {
-                    functionType = MGLStyleValueTypeFunctionStops;
-                }
-                else if ([[(NSArray *)value firstObject] isEqualToString:@"exponential"])
-                {
-                    functionType = MGLStyleValueTypeFunctionExponential;
-                }
-                else if ([[(NSArray *)value firstObject] isEqualToString:@"min"])
-                {
-                    functionType = MGLStyleValueTypeFunctionMinimumZoom;
-                }
-                else if ([[(NSArray *)value firstObject] isEqualToString:@"max"])
-                {
-                    functionType = MGLStyleValueTypeFunctionMaximumZoom;
-                }
-
-                if (functionType)
-                {
-                    return @{ @"type"  : functionType,
-                              @"value" : value };
-                }
-            }
-        }
-        else if ([typeInfo containsObject:MGLStyleValueTypeNumberPair])
-        {
-            return @{ @"type"  : MGLStyleValueTypeNumberPair,
-                      @"value" : value };
-        }
-    }
-    else if ([typeInfo containsObject:MGLStyleValueTypeNumber])
-    {
-        return @{ @"type"  : MGLStyleValueTypeNumber,
-                  @"value" : value };
-    }
-    else if ([typeInfo containsObject:MGLStyleValueTypeBoolean])
-    {
-        return @{ @"type"  : MGLStyleValueTypeBoolean,
-                  @"value" : @([(NSString *)value boolValue]) };
-    }
-    else if ([typeInfo containsObject:MGLStyleValueTypeString])
-    {
-        return @{ @"type"  : MGLStyleValueTypeString,
-                  @"value" : value };
-    }
-    else if ([typeInfo containsObject:MGLStyleValueTypeColor])
-    {
-        UIColor *color;
-
-        if ([(NSString *)value hasPrefix:@"#"])
-        {
-            color = [UIColor colorWithHexString:value];
-        }
-        else if ([(NSString *)value hasPrefix:@"rgb"])
-        {
-            color = [UIColor colorWithRGBAString:value];
-        }
-        else if ([(NSString *)value hasPrefix:@"hsl"])
-        {
-            [NSException raise:@"invalid color format"
-                        format:@"HSL color format not yet supported natively"];
-        }
-        else if ([value isKindOfClass:[NSArray class]] && [(NSArray *)value count] == 4)
-        {
-            color = [UIColor colorWithRed:[value[0] floatValue]
-                                    green:[value[1] floatValue]
-                                     blue:[value[2] floatValue]
-                                    alpha:[value[3] floatValue]];
-        }
-        else if ([[UIColor class] respondsToSelector:NSSelectorFromString([NSString stringWithFormat:@"%@Color", [(NSString *)value lowercaseString]])])
-        {
-#pragma clang diagnostic push
-#pragma clang diagnostic ignored "-Warc-performSelector-leaks"
-
-            color = [[UIColor class] performSelector:NSSelectorFromString([NSString stringWithFormat:@"%@Color", [(NSString *)value lowercaseString]])];
-
-#pragma clang diagnostic pop
-        }
-
-        return @{ @"type"  : MGLStyleValueTypeColor,
-                  @"value" : color };
-    }
-
-    return nil;
-}
-
-- (void)setStyleDescription:(NSDictionary *)styleDescription forLayer:(NSString *)layerName inClass:(NSString *)className
-{
-#pragma unused(className)
-
-    NSMutableDictionary *convertedStyle = [NSMutableDictionary dictionary];
-
-    for (NSString *key in [styleDescription allKeys])
-    {
-        NSArray *styleParameters = nil;
-
-        if ([[self.allowedStyleTypes[MGLStyleKeyGeneric] allKeys] containsObject:key])
-        {
-            styleParameters = self.allowedStyleTypes[MGLStyleKeyGeneric][key];
-        }
-        else
-        {
-            NSString *keyType = [self getKeyTypeForLayer:layerName];
-
-            if ([[self.allowedStyleTypes[keyType] allKeys] containsObject:key])
-            {
-                styleParameters = self.allowedStyleTypes[keyType][key];
-            }
-        }
-
-        if (styleParameters)
-        {
-            if ([styleDescription[key][@"value"] isKindOfClass:[MGLStyleFunctionValue class]])
-            {
-                convertedStyle[key] = [(MGLStyleFunctionValue *)styleDescription[key][@"value"] rawStyle];
-            }
-            else if ([styleParameters containsObject:styleDescription[key][@"type"]])
-            {
-                NSString *valueType = styleDescription[key][@"type"];
-
-                if ([valueType isEqualToString:MGLStyleValueTypeColor])
-                {
-                    convertedStyle[key] = [@"#" stringByAppendingString:[(UIColor *)styleDescription[key][@"value"] hexStringFromColor]];
-                }
-                else
-                {
-                    // the rest (bool/number/pair/string) are already JSON-convertible types
-                    //
-                    convertedStyle[key] = styleDescription[key][@"value"];
-                }
-            }
-        }
-        else
-        {
-            [NSException raise:@"invalid style description format"
-                        format:@"unable to parse key '%@'",
-                            key];
-        }
-    }
-
-//    NSMutableDictionary *style = [[self getRawStyle] deepMutableCopy];
-//
-//    NSUInteger classIndex = [[[self getAllStyleClasses] valueForKey:@"name"] indexOfObject:className];
-//
-//    style[@"classes"][classIndex][@"layers"][layerName] = convertedStyle;
-//
-//    [self setRawStyle:style];
-}
-
-- (NSDictionary *)allowedStyleTypes
-{
-    static NSDictionary *MGLStyleAllowedTypes = @{
-        MGLStyleKeyGeneric : @{
-            @"enabled" : @[ MGLStyleValueTypeBoolean, MGLStyleValueFunctionAllowed ],
-            @"translate" : @[ MGLStyleValueTypeNumberPair, MGLStyleValueFunctionAllowed ],
-            @"translate-anchor" : @[ MGLStyleValueTypeString, MGLStyleValueFunctionAllowed ],
-            @"opacity" : @[ MGLStyleValueTypeNumber, MGLStyleValueFunctionAllowed ],
-            @"prerender" : @[ MGLStyleValueTypeBoolean ],
-            @"prerender-buffer" : MGLStyleValueTypeNumber,
-            @"prerender-size" : @[ MGLStyleValueTypeNumber ],
-            @"prerender-blur" : @[ MGLStyleValueTypeNumber ] },
-        MGLStyleKeyFill : @{
-            @"color" : @[ MGLStyleValueTypeColor ],
-            @"stroke" : @[ MGLStyleValueTypeColor ],
-            @"antialias" : @[ MGLStyleValueTypeBoolean ],
-            @"image" : @[ MGLStyleValueTypeString ] },
-        MGLStyleKeyLine : @{
-            @"color" : @[ MGLStyleValueTypeColor ],
-            @"width" : @[ MGLStyleValueTypeNumber, MGLStyleValueFunctionAllowed ],
-            @"dasharray" : @[ MGLStyleValueTypeNumberPair, MGLStyleValueFunctionAllowed ] },
-        MGLStyleKeyIcon : @{
-            @"color" : @[ MGLStyleValueTypeColor ],
-            @"image" : @[ MGLStyleValueTypeString ],
-            @"size" : @[ MGLStyleValueTypeNumber, MGLStyleValueFunctionAllowed ],
-            @"radius" : @[ MGLStyleValueTypeNumber, MGLStyleValueFunctionAllowed],
-            @"blur" : @[ MGLStyleValueTypeNumber, MGLStyleValueFunctionAllowed ] },
-        MGLStyleKeyText : @{
-            @"color" : @[ MGLStyleValueTypeColor ],
-            @"stroke" : @[ MGLStyleValueTypeColor ],
-            @"strokeWidth" : @[ MGLStyleValueTypeNumber, MGLStyleValueFunctionAllowed ],
-            @"strokeBlur" : @[ MGLStyleValueTypeNumber, MGLStyleValueFunctionAllowed ],
-            @"size" : @[ MGLStyleValueTypeNumber, MGLStyleValueFunctionAllowed ],
-            @"rotate" : @[ MGLStyleValueTypeNumber, MGLStyleValueFunctionAllowed ],
-            @"alwaysVisible" : @[ MGLStyleValueTypeBoolean ] },
-        MGLStyleKeyRaster : @{},
-        MGLStyleKeyComposite : @{},
-        MGLStyleKeyBackground : @{
-            @"color" : @[ MGLStyleValueTypeColor ] }
-        };
-
-    return MGLStyleAllowedTypes;
-}
-
 #pragma mark - Annotations -
 
 - (NSArray *)annotations
@@ -2256,8 +1896,6 @@
     }
 }
 
-=======
->>>>>>> 645d1f38
 #pragma mark - Utility -
 
 + (CGFloat)degreesToRadians:(CGFloat)degrees
