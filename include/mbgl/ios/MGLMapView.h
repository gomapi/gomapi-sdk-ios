--- conflicted
+++ resolved
@@ -170,11 +170,7 @@
 @property (nonatomic, nullable) NSString *mapID __attribute__((unavailable("Use styleID.")));
 
 /** URLs of the styles bundled with the library. */
-<<<<<<< HEAD
 @property (nonatomic, readonly) NS_ARRAY_OF(NSURL *) *bundledStyleURLs;
-=======
-@property (nonatomic, readonly) NSArray *bundledStyleURLs;
->>>>>>> cfa0890d
 
 /** URL of the style currently displayed in the receiver.
 *
