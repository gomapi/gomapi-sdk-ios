{
  'conditions': [
    ['install_prefix != ""', {
      'targets': [
        { 'target_name': 'install',
          'type': 'none',
          'hard_dependency': 1,
          'dependencies': [
            'mbgl-core',
            'mbgl-standalone',
            'mbgl-headless',
            'mbgl-<(platform)',
          ],
          'copies': [
            { 'files': [ '<(standalone_product_dir)/libmbgl.a' ], 'destination': '<(install_prefix)/lib' },
            { 'files': [ '<(PRODUCT_DIR)/libmbgl-core.a' ], 'destination': '<(install_prefix)/lib' },
            { 'files': [ '<(PRODUCT_DIR)/libmbgl-headless.a' ], 'destination': '<(install_prefix)/lib' },
            { 'files': [ '<(PRODUCT_DIR)/libmbgl-<(platform).a' ], 'destination': '<(install_prefix)/lib' },
            { 'files': [ '../include/mbgl' ], 'destination': '<(install_prefix)/include' }
          ],
          'variables': {
            'conditions': [
              ['OS == "linux"', {
                  'other_ldflags': [
                      '<@(png_static_libs)',
<<<<<<< HEAD
=======
                      '<@(jpeg_static_libs)',
>>>>>>> 79017060
                      '<@(glfw3_static_libs)',
                      '<@(glfw3_ldflags)',
                  ]
              }, {
                  'other_ldflags': [ ]
              }]
            ],
          },
          'actions': [
              { 'action_name': 'mbgl-config',  
                'inputs': [
                    '../utils/mbgl-config/mbgl-config.template.sh',
                    '../utils/mbgl-config/build.sh',
                ],
                'outputs': [
                    '<(install_prefix)/bin/mbgl-config',
                ],
                'action': [
                    './utils/mbgl-config/build.sh',
                    '<(install_prefix)',
                    '<(platform)',
                    '<@(sqlite3_ldflags)',
                    '<@(curl_ldflags)',
                    '<@(png_ldflags)',
                    '<@(other_ldflags)'
                ]
              }
          ]
        },
      ]
    }],
  ],
}<|MERGE_RESOLUTION|>--- conflicted
+++ resolved
@@ -23,10 +23,7 @@
               ['OS == "linux"', {
                   'other_ldflags': [
                       '<@(png_static_libs)',
-<<<<<<< HEAD
-=======
                       '<@(jpeg_static_libs)',
->>>>>>> 79017060
                       '<@(glfw3_static_libs)',
                       '<@(glfw3_ldflags)',
                   ]
