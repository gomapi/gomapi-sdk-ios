--- conflicted
+++ resolved
@@ -1879,14 +1879,10 @@
         return mapView.getNativeMapView().queryRenderedFeatures(coordinates, layerIds);
     }
 
-<<<<<<< HEAD
     public void forceUpdateMarkers() {
         markerViewManager.invalidateViewMarkersInVisibleRegion();
     }
 
-
-=======
->>>>>>> 8e31bd59
     //
     // Interfaces
     //
