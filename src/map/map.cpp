#include <mbgl/map/map.hpp>
#include <mbgl/map/source.hpp>
#include <mbgl/map/view.hpp>
#include <mbgl/platform/platform.hpp>
#include <mbgl/map/sprite.hpp>
#include <mbgl/util/transition.hpp>
#include <mbgl/util/time.hpp>
#include <mbgl/util/math.hpp>
#include <mbgl/util/clip_ids.hpp>
#include <mbgl/util/string.hpp>
#include <mbgl/util/constants.hpp>
#include <mbgl/util/uv_detail.hpp>
#include <mbgl/util/std.hpp>
#include <mbgl/util/mapbox.hpp>
#include <mbgl/style/style.hpp>
#include <mbgl/text/glyph_store.hpp>
#include <mbgl/geometry/glyph_atlas.hpp>
#include <mbgl/style/style_layer_group.hpp>
#include <mbgl/style/style_bucket.hpp>
#include <mbgl/util/texturepool.hpp>
#include <mbgl/geometry/sprite_atlas.hpp>
#include <mbgl/storage/file_source.hpp>
#include <mbgl/platform/log.hpp>

#include <algorithm>
#include <iostream>

#define _USE_MATH_DEFINES
#include <cmath>

using namespace mbgl;

Map::Map(View& view)
    : loop(std::make_shared<uv::loop>()),
      thread(std::make_unique<uv::thread>()),
      async_terminate(new uv_async_t()),
      async_render(new uv_async_t()),
      async_cleanup(new uv_async_t()),
      view(view),
#ifndef NDEBUG
      main_thread(uv_thread_self()),
#endif
      transform(view),
      glyphAtlas(std::make_shared<GlyphAtlas>(1024, 1024)),
      spriteAtlas(std::make_shared<SpriteAtlas>(512, 512)),
      texturepool(std::make_shared<Texturepool>()),
      painter(*this) {

    view.initialize(this);

    // Make sure that we're doing an initial drawing in all cases.
    is_clean.clear();
    is_rendered.clear();
    is_swapped.test_and_set();
}

Map::~Map() {
    if (async) {
        stop();
    }

    // Explicitly reset all pointers.
    texturepool.reset();
    sprite.reset();
    spriteAtlas.reset();
    glyphStore.reset();
    glyphAtlas.reset();
    style.reset();
    fileSource.reset();
    workers.reset();

    uv_run(**loop, UV_RUN_DEFAULT);
}

uv::worker &Map::getWorker() {
    if (!workers) {
        workers = std::make_unique<uv::worker>(**loop, 4, "Tile Worker");
    }
    return *workers;
}

void Map::start() {
    assert(uv_thread_self() == main_thread);
    assert(!async);

    // When starting map rendering in another thread, we perform async/continuously
    // updated rendering. Only in these cases, we attach the async handlers.
    async = true;

    // Reset the flag.
    is_stopped = false;

    // Setup async notifications
    uv_async_init(**loop, async_terminate.get(), terminate);
    async_terminate->data = this;

    uv_async_init(**loop, async_render.get(), render);
    async_render->data = this;

    uv_async_init(**loop, async_cleanup.get(), cleanup);
    async_cleanup->data = this;

    uv_thread_create(*thread, [](void *arg) {
        Map *map = static_cast<Map *>(arg);
#ifndef NDEBUG
        map->map_thread = uv_thread_self();
#endif
#ifdef __APPLE__
        pthread_setname_np("Map");
#endif
        map->run();
#ifndef NDEBUG
        map->map_thread = -1;
#endif

        // Make sure that the stop() function knows when to stop invoking the callback function.
        map->is_stopped = true;
        map->view.notify();
    }, this);
}

void Map::stop(stop_callback cb, void *data) {
    assert(uv_thread_self() == main_thread);
    assert(main_thread != map_thread);
    assert(async);

    uv_async_send(async_terminate.get());

    if (cb) {
        // Wait until the render thread stopped. We are using this construct instead of plainly
        // relying on the thread_join because the system might need to run things in the current
        // thread that is required for the render thread to terminate correctly. This is for example
        // the case with Cocoa's NSURLRequest. Otherwise, we will eventually deadlock because this
        // thread (== main thread) is blocked. The callback function should use an efficient waiting
        // function to avoid a busy waiting loop.
        while (!is_stopped) {
            cb(data);
        }
    }

    // If a callback function was provided, this should return immediately because the thread has
    // already finished executing.
    uv_thread_join(*thread);

    async = false;
}

<<<<<<< HEAD
=======
void Map::delete_async(uv_handle_t *handle, int status) {
    delete (uv_async_t *)handle;
}

>>>>>>> 8954b397
void Map::run() {
#ifndef NDEBUG
    if (!async) {
        map_thread = main_thread;
    }
#endif
    assert(uv_thread_self() == map_thread);

    setup();
    prepare();
    uv_run(**loop, UV_RUN_DEFAULT);

    // Run the event loop once more to make sure our async delete handlers are called.
    uv_run(**loop, UV_RUN_ONCE);

    // If the map rendering wasn't started asynchronously, we perform one render
    // *after* all events have been processed.
    if (!async) {
        render();
#ifndef NDEBUG
        map_thread = -1;
#endif
    }
}

void Map::rerender() {
    // We only send render events if we want to continuously update the map
    // (== async rendering).
    if (async) {
        uv_async_send(async_render.get());
    }
}

void Map::update() {
    is_clean.clear();
    rerender();
}

bool Map::needsSwap() {
    return is_swapped.test_and_set() == false;
}

void Map::swapped() {
    is_rendered.clear();
    rerender();
}

void Map::cleanup() {
    if (async_cleanup != nullptr) {
        uv_async_send(async_cleanup.get());
    }
}

<<<<<<< HEAD
#if UV_VERSION_MAJOR == 0 && UV_VERSION_MINOR <= 10
void Map::cleanup(uv_async_t *async, int) {
#else
void Map::cleanup(uv_async_t *async) {
#endif
=======
void Map::cleanup(uv_async_t *async, int status) {
>>>>>>> 8954b397
    Map *map = static_cast<Map *>(async->data);

    map->painter.cleanup();
}

void Map::terminate() {
    painter.terminate();
}

void Map::setReachability(bool reachable) {
    // Note: This function may be called from *any* thread.
    if (reachable) {
        if (fileSource) {
            fileSource->prepare([&]() {
                fileSource->retryAllPending();
            });
        }
    }
}

<<<<<<< HEAD
#if UV_VERSION_MAJOR == 0 && UV_VERSION_MINOR <= 10
void Map::render(uv_async_t *async, int) {
#else
void Map::render(uv_async_t *async) {
#endif
=======
void Map::render(uv_async_t *async, int status) {
>>>>>>> 8954b397
    Map *map = static_cast<Map *>(async->data);
    assert(uv_thread_self() == map->map_thread);

    if (map->state.hasSize()) {
        if (map->is_rendered.test_and_set() == false) {
            map->prepare();
            if (map->is_clean.test_and_set() == false) {
                map->render();
                map->is_swapped.clear();
                map->view.swap();
            } else {
                // We set the rendered flag in the test above, so we have to reset it
                // now that we're not actually rendering because the map is clean.
                map->is_rendered.clear();
            }
        }
    }
}

<<<<<<< HEAD
#if UV_VERSION_MAJOR == 0 && UV_VERSION_MINOR <= 10
void Map::terminate(uv_async_t *async, int) {
#else
void Map::terminate(uv_async_t *async) {
#endif
=======
void Map::terminate(uv_async_t *async, int status) {
>>>>>>> 8954b397
    // Closes all open handles on the loop. This means that the loop will automatically terminate.
    Map *map = static_cast<Map *>(async->data);
    assert(uv_thread_self() == map->map_thread);

    // Remove all of these to make sure they are destructed in the correct thread.
    map->glyphStore.reset();
    map->fileSource.reset();
    map->style.reset();
    map->workers.reset();
    map->activeSources.clear();

    uv_close((uv_handle_t *)map->async_cleanup.get(), nullptr);
    uv_close((uv_handle_t *)map->async_render.get(), nullptr);
    uv_close((uv_handle_t *)map->async_terminate.get(), nullptr);
}

#pragma mark - Setup

void Map::setup() {
    assert(uv_thread_self() == map_thread);
    view.make_active();
    painter.setup();
    view.make_inactive();
}

void Map::setStyleURL(const std::string &url) {
    // TODO: Make threadsafe.
    styleURL = url;
}


void Map::setStyleJSON(std::string newStyleJSON, const std::string &base) {
    // TODO: Make threadsafe.
    styleJSON.swap(newStyleJSON);
    sprite.reset();
    if (!style) {
        style = std::make_shared<Style>();
    }
    style->loadJSON((const uint8_t *)styleJSON.c_str());
    if (!fileSource) {
        fileSource = std::make_shared<FileSource>(**loop, platform::defaultCacheDatabase());
        glyphStore = std::make_shared<GlyphStore>(fileSource);
    }
    fileSource->setBase(base);
    glyphStore->setURL(util::mapbox::normalizeGlyphsURL(style->glyph_url, getAccessToken()));
    update();
}

std::string Map::getStyleJSON() const {
    return styleJSON;
}

void Map::setAccessToken(std::string access_token) {
    // TODO: Make threadsafe.
    accessToken.swap(access_token);
}

std::string Map::getAccessToken() const {
    return accessToken;
}

util::ptr<Sprite> Map::getSprite() {
    const float pixelRatio = state.getPixelRatio();
    const std::string &sprite_url = style->getSpriteURL();
    if (!sprite || sprite->pixelRatio != pixelRatio) {
        sprite = Sprite::Create(sprite_url, pixelRatio, fileSource);
    }

    return sprite;
}


#pragma mark - Size

// Note: This function is called from another thread. Make sure you only call threadsafe functions!
void Map::resize(uint16_t width, uint16_t height, float ratio) {
    resize(width, height, ratio, width * ratio, height * ratio);
}

// Note: This function is called from another thread. Make sure you only call threadsafe functions!
void Map::resize(uint16_t width, uint16_t height, float ratio, uint16_t fb_width, uint16_t fb_height) {
    if (transform.resize(width, height, ratio, fb_width, fb_height)) {
        update();
    }
}

#pragma mark - Transitions

// Note: This function is called from another thread. Make sure you only call threadsafe functions!
void Map::cancelTransitions() {
    transform.cancelTransitions();

    update();
}


#pragma mark - Position

// Note: This function is called from another thread. Make sure you only call threadsafe functions!
void Map::moveBy(double dx, double dy, double duration) {
    transform.moveBy(dx, dy, duration * 1_second);
    update();
}

// Note: This function is called from another thread. Make sure you only call threadsafe functions!
void Map::setLonLat(double lon, double lat, double duration) {
    transform.setLonLat(lon, lat, duration * 1_second);
    update();
}

// Note: This function is called from another thread. Make sure you only call threadsafe functions!
void Map::getLonLat(double& lon, double& lat) const {
    transform.getLonLat(lon, lat);
}

// Note: This function is called from another thread. Make sure you only call threadsafe functions!
void Map::startPanning() {
    transform.startPanning();
    update();
}

// Note: This function is called from another thread. Make sure you only call threadsafe functions!
void Map::stopPanning() {
    transform.stopPanning();
    update();
}

// Note: This function is called from another thread. Make sure you only call threadsafe functions!
void Map::resetPosition() {
    transform.setAngle(0);
    transform.setLonLat(0, 0);
    transform.setZoom(0);
    update();
}


#pragma mark - Scale

// Note: This function is called from another thread. Make sure you only call threadsafe functions!
void Map::scaleBy(double ds, double cx, double cy, double duration) {
    transform.scaleBy(ds, cx, cy, duration * 1_second);
    update();
}

// Note: This function is called from another thread. Make sure you only call threadsafe functions!
void Map::setScale(double scale, double cx, double cy, double duration) {
    transform.setScale(scale, cx, cy, duration * 1_second);
    update();
}

// Note: This function is called from another thread. Make sure you only call threadsafe functions!
double Map::getScale() const {
    return transform.getScale();
}

// Note: This function is called from another thread. Make sure you only call threadsafe functions!
void Map::setZoom(double zoom, double duration) {
    transform.setZoom(zoom, duration * 1_second);
    update();
}

// Note: This function is called from another thread. Make sure you only call threadsafe functions!
double Map::getZoom() const {
    return transform.getZoom();
}

// Note: This function is called from another thread. Make sure you only call threadsafe functions!
void Map::setLonLatZoom(double lon, double lat, double zoom, double duration) {
    transform.setLonLatZoom(lon, lat, zoom, duration * 1_second);
    update();
}

// Note: This function is called from another thread. Make sure you only call threadsafe functions!
void Map::getLonLatZoom(double& lon, double& lat, double& zoom) const {
    transform.getLonLatZoom(lon, lat, zoom);
}

// Note: This function is called from another thread. Make sure you only call threadsafe functions!
void Map::resetZoom() {
    setZoom(0);
}

// Note: This function is called from another thread. Make sure you only call threadsafe functions!
void Map::startScaling() {
    transform.startScaling();
    update();
}

// Note: This function is called from another thread. Make sure you only call threadsafe functions!
void Map::stopScaling() {
    transform.stopScaling();
    update();
}

double Map::getMinZoom() const {
    return transform.getMinZoom();
}

double Map::getMaxZoom() const {
    return transform.getMaxZoom();
}


#pragma mark - Rotation

// Note: This function is called from another thread. Make sure you only call threadsafe functions!
void Map::rotateBy(double sx, double sy, double ex, double ey, double duration) {
    transform.rotateBy(sx, sy, ex, ey, duration * 1_second);
    update();
}

// Note: This function is called from another thread. Make sure you only call threadsafe functions!
void Map::setBearing(double degrees, double duration) {
    transform.setAngle(-degrees * M_PI / 180, duration * 1_second);
    update();
}

// Note: This function is called from another thread. Make sure you only call threadsafe functions!
void Map::setBearing(double degrees, double cx, double cy) {
    transform.setAngle(-degrees * M_PI / 180, cx, cy);
    update();
}

// Note: This function is called from another thread. Make sure you only call threadsafe functions!
double Map::getBearing() const {
    return -transform.getAngle() / M_PI * 180;
}

// Note: This function is called from another thread. Make sure you only call threadsafe functions!
void Map::resetNorth() {
    transform.setAngle(0, 500_milliseconds);
    update();
}

// Note: This function is called from another thread. Make sure you only call threadsafe functions!
void Map::startRotating() {
    transform.startRotating();
    update();
}

// Note: This function is called from another thread. Make sure you only call threadsafe functions!
void Map::stopRotating() {
    transform.stopRotating();
    update();
}

bool Map::canRotate() {
    return transform.canRotate();
}


#pragma mark - Toggles

void Map::setDebug(bool value) {
    debug = value;
    painter.setDebug(debug);
    update();
}

void Map::toggleDebug() {
    setDebug(!debug);
}

bool Map::getDebug() const {
    return debug;
}

void Map::setAppliedClasses(const std::vector<std::string> &classes) {
    style->setAppliedClasses(classes);
    if (style->hasTransitions()) {
        update();
    }
}


void Map::toggleClass(const std::string &name) {
    style->toggleClass(name);
    if (style->hasTransitions()) {
        update();
    }
}

const std::vector<std::string> &Map::getAppliedClasses() const {
   return style->getAppliedClasses();
}

void Map::setDefaultTransitionDuration(uint64_t duration_milliseconds) {
    style->setDefaultTransitionDuration(duration_milliseconds);
}

void Map::updateSources() {
    assert(uv_thread_self() == map_thread);

    // First, disable all existing sources.
    for (const util::ptr<StyleSource> &source : activeSources) {
        source->enabled = false;
    }

    // Then, reenable all of those that we actually use when drawing this layer.
    updateSources(style->layers);

    // Then, construct or destroy the actual source object, depending on enabled state.
    for (const util::ptr<StyleSource> &style_source : activeSources) {
        if (style_source->enabled) {
            if (!style_source->source) {
                style_source->source = std::make_shared<Source>(style_source->info);
                style_source->source->load(*this);
            }
        } else {
            style_source->source.reset();
        }
    }

    // Finally, remove all sources that are disabled.
    util::erase_if(activeSources, [](util::ptr<StyleSource> source){
        return !source->enabled;
    });
}

const std::set<util::ptr<StyleSource>> Map::getActiveSources() const {
    return activeSources;
}

void Map::updateSources(const util::ptr<StyleLayerGroup> &group) {
    if (!group) {
        return;
    }
    for (const util::ptr<StyleLayer> &layer : group->layers) {
        if (!layer) continue;
        if (layer->bucket) {
            if (layer->bucket->style_source) {
                (*activeSources.emplace(layer->bucket->style_source).first)->enabled = true;
            }
        } else if (layer->layers) {
            updateSources(layer->layers);
        }
    }
}

void Map::updateTiles() {
    for (const util::ptr<StyleSource> &source : getActiveSources()) {
        source->source->update(*this);
    }
}

void Map::updateRenderState() {
    // Update all clipping IDs.
    ClipIDGenerator generator;
    for (const util::ptr<StyleSource> &source : getActiveSources()) {
        generator.update(source->source->getLoadedTiles());
        source->source->updateMatrices(painter.projMatrix, state);
    }
}

void Map::prepare() {
    if (!fileSource) {
        fileSource = std::make_shared<FileSource>(**loop, platform::defaultCacheDatabase());
        glyphStore = std::make_shared<GlyphStore>(fileSource);
    }

    if (!style) {
        style = std::make_shared<Style>();

        fileSource->request(ResourceType::JSON, styleURL)->onload([&](const Response &res) {
            if (res.code == 200) {
                // Calculate the base
                const size_t pos = styleURL.rfind('/');
                std::string base = "";
                if (pos != std::string::npos) {
                    base = styleURL.substr(0, pos + 1);
                }

                setStyleJSON(res.data, base);
            } else {
                Log::Error(Event::Setup, "loading style failed: %ld (%s)", res.code, res.message.c_str());
            }
        });
    }

    // Update transform transitions.
    animationTime = util::now();
    if (transform.needsTransition()) {
        transform.updateTransitions(animationTime);
    }

    state = transform.currentState();

    animationTime = util::now();
    updateSources();
    style->updateProperties(state.getNormalizedZoom(), animationTime);

    // Allow the sprite atlas to potentially pull new sprite images if needed.
    spriteAtlas->resize(state.getPixelRatio());
    spriteAtlas->update(*getSprite());

    updateTiles();
}

void Map::render() {
    view.make_active();

#if defined(DEBUG)
    std::vector<std::string> debug;
#endif
    painter.clear();

    painter.resize();

    painter.changeMatrix();

    updateRenderState();

    painter.drawClippingMasks(getActiveSources());

    painter.frameHistory.record(getAnimationTime(), getState().getNormalizedZoom());

    // Actually render the layers
    if (debug::renderTree) { std::cout << "{" << std::endl; indent++; }
    renderLayers(style->layers);
    if (debug::renderTree) { std::cout << "}" << std::endl; indent--; }

    // Finalize the rendering, e.g. by calling debug render calls per tile.
    // This guarantees that we have at least one function per tile called.
    // When only rendering layers via the stylesheet, it's possible that we don't
    // ever visit a tile during rendering.
    for (const util::ptr<StyleSource> &source : getActiveSources()) {
        source->source->finishRender(painter);
    }

    // Schedule another rerender when we definitely need a next frame.
    if (transform.needsTransition() || style->hasTransitions()) {
        update();
    }

    glFlush();

    view.make_inactive();
}

void Map::renderLayers(util::ptr<StyleLayerGroup> group) {
    if (!group) {
        // Make sure that we actually do have a layer group.
        return;
    }

    // TODO: Correctly compute the number of layers recursively beforehand.
    float strata_thickness = 1.0f / (group->layers.size() + 1);

    // - FIRST PASS ------------------------------------------------------------
    // Render everything top-to-bottom by using reverse iterators. Render opaque
    // objects first.

    if (debug::renderTree) {
        std::cout << std::string(indent++ * 4, ' ') << "OPAQUE {" << std::endl;
    }
    int i = 0;
    for (auto it = group->layers.rbegin(), end = group->layers.rend(); it != end; ++it, ++i) {
        painter.setOpaque();
        painter.setStrata(i * strata_thickness);
        renderLayer(*it, RenderPass::Opaque);
    }
    if (debug::renderTree) {
        std::cout << std::string(--indent * 4, ' ') << "}" << std::endl;
    }

    // - SECOND PASS -----------------------------------------------------------
    // Make a second pass, rendering translucent objects. This time, we render
    // bottom-to-top.
    if (debug::renderTree) {
        std::cout << std::string(indent++ * 4, ' ') << "TRANSLUCENT {" << std::endl;
    }
    --i;
    for (auto it = group->layers.begin(), end = group->layers.end(); it != end; ++it, --i) {
        painter.setTranslucent();
        painter.setStrata(i * strata_thickness);
        renderLayer(*it, RenderPass::Translucent);
    }
    if (debug::renderTree) {
        std::cout << std::string(--indent * 4, ' ') << "}" << std::endl;
    }
}

void Map::renderLayer(util::ptr<StyleLayer> layer_desc, RenderPass pass, const Tile::ID* id, const mat4* matrix) {
    if (layer_desc->type == StyleLayerType::Background) {
        // This layer defines a background color/image.

        if (debug::renderTree) {
            std::cout << std::string(indent * 4, ' ') << "- " << layer_desc->id << " ("
                      << layer_desc->type << ")" << std::endl;
        }

        painter.renderBackground(layer_desc);
    } else {
        // This is a singular layer.
        if (!layer_desc->bucket) {
            fprintf(stderr, "[WARNING] layer '%s' is missing bucket\n", layer_desc->id.c_str());
            return;
        }

        if (!layer_desc->bucket->style_source) {
            fprintf(stderr, "[WARNING] can't find source for layer '%s'\n", layer_desc->id.c_str());
            return;
        }

        StyleSource &style_source = *layer_desc->bucket->style_source;

        // Skip this layer if there is no data.
        if (!style_source.source) {
            return;
        }

        // Skip this layer if it's outside the range of min/maxzoom.
        // This may occur when there /is/ a bucket created for this layer, but the min/max-zoom
        // is set to a fractional value, or value that is larger than the source maxzoom.
        const double zoom = state.getZoom();
        if (layer_desc->bucket->min_zoom > zoom ||
            layer_desc->bucket->max_zoom <= zoom) {
            return;
        }

        // Abort early if we can already deduce from the bucket type that
        // we're not going to render anything anyway during this pass.
        switch (layer_desc->type) {
            case StyleLayerType::Fill:
                if (!layer_desc->getProperties<FillProperties>().isVisible()) return;
                break;
            case StyleLayerType::Line:
                if (pass == RenderPass::Opaque) return;
                if (!layer_desc->getProperties<LineProperties>().isVisible()) return;
                break;
            case StyleLayerType::Symbol:
                if (pass == RenderPass::Opaque) return;
                if (!layer_desc->getProperties<SymbolProperties>().isVisible()) return;
                break;
            case StyleLayerType::Raster:
                if (pass == RenderPass::Opaque) return;
                if (!layer_desc->getProperties<RasterProperties>().isVisible()) return;
                break;
            default:
                break;
        }

        if (debug::renderTree) {
            std::cout << std::string(indent * 4, ' ') << "- " << layer_desc->id << " ("
                      << layer_desc->type << ")" << std::endl;
        }
        if (!id) {
            style_source.source->render(painter, layer_desc);
        } else {
            style_source.source->render(painter, layer_desc, *id, *matrix);
        }
    }
}<|MERGE_RESOLUTION|>--- conflicted
+++ resolved
@@ -145,13 +145,6 @@
     async = false;
 }
 
-<<<<<<< HEAD
-=======
-void Map::delete_async(uv_handle_t *handle, int status) {
-    delete (uv_async_t *)handle;
-}
-
->>>>>>> 8954b397
 void Map::run() {
 #ifndef NDEBUG
     if (!async) {
@@ -205,15 +198,11 @@
     }
 }
 
-<<<<<<< HEAD
 #if UV_VERSION_MAJOR == 0 && UV_VERSION_MINOR <= 10
 void Map::cleanup(uv_async_t *async, int) {
 #else
 void Map::cleanup(uv_async_t *async) {
 #endif
-=======
-void Map::cleanup(uv_async_t *async, int status) {
->>>>>>> 8954b397
     Map *map = static_cast<Map *>(async->data);
 
     map->painter.cleanup();
@@ -234,15 +223,11 @@
     }
 }
 
-<<<<<<< HEAD
 #if UV_VERSION_MAJOR == 0 && UV_VERSION_MINOR <= 10
 void Map::render(uv_async_t *async, int) {
 #else
 void Map::render(uv_async_t *async) {
 #endif
-=======
-void Map::render(uv_async_t *async, int status) {
->>>>>>> 8954b397
     Map *map = static_cast<Map *>(async->data);
     assert(uv_thread_self() == map->map_thread);
 
@@ -262,15 +247,11 @@
     }
 }
 
-<<<<<<< HEAD
 #if UV_VERSION_MAJOR == 0 && UV_VERSION_MINOR <= 10
 void Map::terminate(uv_async_t *async, int) {
 #else
 void Map::terminate(uv_async_t *async) {
 #endif
-=======
-void Map::terminate(uv_async_t *async, int status) {
->>>>>>> 8954b397
     // Closes all open handles on the loop. This means that the loop will automatically terminate.
     Map *map = static_cast<Map *>(async->data);
     assert(uv_thread_self() == map->map_thread);
